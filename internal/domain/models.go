--- conflicted
+++ resolved
@@ -100,47 +100,46 @@
 type PasswordReset struct {
 	ID        primitive.ObjectID `bson:"_id,omitempty"`
 	UserID    primitive.ObjectID `bson:"user_id"`
-<<<<<<< HEAD
-	Token     string            `bson:"token"`
-	ExpiresAt time.Time         `bson:"expires_at"`
-	CreatedAt time.Time         `bson:"created_at"`
-	Used      bool              `bson:"used"`
+	Token     string             `bson:"token"`
+	ExpiresAt time.Time          `bson:"expires_at"`
+	CreatedAt time.Time          `bson:"created_at"`
+	Used      bool               `bson:"used"`
 }
 
 // Learning Path Models
 type LearningPath struct {
-	ID          primitive.ObjectID `json:"id" bson:"_id,omitempty"`
-	Title       string            `json:"title" bson:"title"`
-	Description string            `json:"description" bson:"description"`
-	Level       string            `json:"level" bson:"level"` // beginner, intermediate, advanced
-	Category    string            `json:"category" bson:"category"`
-	Duration    int               `json:"duration" bson:"duration"` // in minutes
+	ID          primitive.ObjectID   `json:"id" bson:"_id,omitempty"`
+	Title       string               `json:"title" bson:"title"`
+	Description string               `json:"description" bson:"description"`
+	Level       string               `json:"level" bson:"level"` // beginner, intermediate, advanced
+	Category    string               `json:"category" bson:"category"`
+	Duration    int                  `json:"duration" bson:"duration"` // in minutes
 	LessonIDs   []primitive.ObjectID `json:"lesson_ids" bson:"lesson_ids"`
-	CreatedAt   time.Time         `json:"created_at" bson:"created_at"`
-	UpdatedAt   time.Time         `json:"updated_at" bson:"updated_at"`
+	CreatedAt   time.Time            `json:"created_at" bson:"created_at"`
+	UpdatedAt   time.Time            `json:"updated_at" bson:"updated_at"`
 }
 
 type Lesson struct {
-	ID          primitive.ObjectID `json:"id" bson:"_id,omitempty"`
-	PathID      primitive.ObjectID `json:"path_id" bson:"path_id"`
-	Title       string            `json:"title" bson:"title"`
-	Description string            `json:"description" bson:"description"`
-	Content     string            `json:"content" bson:"content"`
-	Type        string            `json:"type" bson:"type"` // video, text, quiz, exercise
-	Duration    int               `json:"duration" bson:"duration"` // in minutes
-	Order       int               `json:"order" bson:"order"`
+	ID          primitive.ObjectID  `json:"id" bson:"_id,omitempty"`
+	PathID      primitive.ObjectID  `json:"path_id" bson:"path_id"`
+	Title       string              `json:"title" bson:"title"`
+	Description string              `json:"description" bson:"description"`
+	Content     string              `json:"content" bson:"content"`
+	Type        string              `json:"type" bson:"type"` // video, text, quiz, exercise
+	Duration    int                 `json:"duration" bson:"duration"` // in minutes
+	Order       int                 `json:"order" bson:"order"`
 	QuizID      *primitive.ObjectID `json:"quiz_id,omitempty" bson:"quiz_id,omitempty"`
-	CreatedAt   time.Time         `json:"created_at" bson:"created_at"`
-	UpdatedAt   time.Time         `json:"updated_at" bson:"updated_at"`
+	CreatedAt   time.Time           `json:"created_at" bson:"created_at"`
+	UpdatedAt   time.Time           `json:"updated_at" bson:"updated_at"`
 }
 
 type Quiz struct {
 	ID        primitive.ObjectID `json:"id" bson:"_id,omitempty"`
 	LessonID  primitive.ObjectID `json:"lesson_id" bson:"lesson_id"`
-	Title     string            `json:"title" bson:"title"`
-	Questions []Question        `json:"questions" bson:"questions"`
-	CreatedAt time.Time         `json:"created_at" bson:"created_at"`
-	UpdatedAt time.Time         `json:"updated_at" bson:"updated_at"`
+	Title     string             `json:"title" bson:"title"`
+	Questions []Question         `json:"questions" bson:"questions"`
+	CreatedAt time.Time          `json:"created_at" bson:"created_at"`
+	UpdatedAt time.Time          `json:"updated_at" bson:"updated_at"`
 }
 
 type Question struct {
@@ -153,14 +152,14 @@
 }
 
 type UserProgress struct {
-	ID               primitive.ObjectID `json:"id" bson:"_id,omitempty"`
-	UserID           primitive.ObjectID `json:"user_id" bson:"user_id"`
-	PathID           primitive.ObjectID `json:"path_id" bson:"path_id"`
+	ID               primitive.ObjectID   `json:"id" bson:"_id,omitempty"`
+	UserID           primitive.ObjectID   `json:"user_id" bson:"user_id"`
+	PathID           primitive.ObjectID   `json:"path_id" bson:"path_id"`
 	CompletedLessons []primitive.ObjectID `json:"completed_lessons" bson:"completed_lessons"`
-	CurrentLesson    *primitive.ObjectID `json:"current_lesson,omitempty" bson:"current_lesson,omitempty"`
-	Progress         float64           `json:"progress" bson:"progress"` // percentage 0-100
-	EnrolledAt       time.Time         `json:"enrolled_at" bson:"enrolled_at"`
-	LastAccessedAt   time.Time         `json:"last_accessed_at" bson:"last_accessed_at"`
+	CurrentLesson    *primitive.ObjectID  `json:"current_lesson,omitempty" bson:"current_lesson,omitempty"`
+	Progress         float64              `json:"progress" bson:"progress"` // percentage 0-100
+	EnrolledAt       time.Time            `json:"enrolled_at" bson:"enrolled_at"`
+	LastAccessedAt   time.Time            `json:"last_accessed_at" bson:"last_accessed_at"`
 }
 
 type QuizSubmission struct {
@@ -169,10 +168,10 @@
 	QuizID    primitive.ObjectID `json:"quiz_id" bson:"quiz_id"`
 	LessonID  primitive.ObjectID `json:"lesson_id" bson:"lesson_id"`
 	Answers   map[string]string  `json:"answers" bson:"answers"` // question_id -> answer
-	Score     float64           `json:"score" bson:"score"`
-	MaxScore  int               `json:"max_score" bson:"max_score"`
-	Passed    bool              `json:"passed" bson:"passed"`
-	CreatedAt time.Time         `json:"created_at" bson:"created_at"`
+	Score     float64            `json:"score" bson:"score"`
+	MaxScore  int                `json:"max_score" bson:"max_score"`
+	Passed    bool               `json:"passed" bson:"passed"`
+	CreatedAt time.Time          `json:"created_at" bson:"created_at"`
 }
 
 // Learning Request/Response Models
@@ -199,7 +198,7 @@
 
 type LessonResponse struct {
 	*Lesson
-	IsCompleted bool `json:"is_completed,omitempty"`
+	IsCompleted bool  `json:"is_completed,omitempty"`
 	Quiz        *Quiz `json:"quiz,omitempty"`
 }
 
@@ -229,10 +228,4 @@
 // Common Response Models
 type SuccessResponse struct {
 	Message string `json:"message"`
-=======
-	Token     string             `bson:"token"`
-	ExpiresAt time.Time          `bson:"expires_at"`
-	CreatedAt time.Time          `bson:"created_at"`
-	Used      bool               `bson:"used"`
->>>>>>> 31dd2ea5
 }
// internal/server/server.go
package server

import (
	"log"
	"os"
	"time"

	"github.com/gin-contrib/cors"
	"github.com/gin-gonic/gin"

	"lissanai.com/backend/internal/database"
	"lissanai.com/backend/internal/handler"
	"lissanai.com/backend/internal/middleware"
	"lissanai.com/backend/internal/repository"
	"lissanai.com/backend/internal/service"
	"lissanai.com/backend/internal/usecase"

	swaggerFiles "github.com/swaggo/files"
	ginSwagger "github.com/swaggo/gin-swagger"
	_ "lissanai.com/backend/docs"
)

func New() *gin.Engine {
	router := gin.Default()

	// --- CORS Middleware ---
	router.Use(cors.New(cors.Config{
		AllowOrigins:     []string{"*"}, // Replace "*" with your frontend URL in production
		AllowMethods:     []string{"GET", "POST", "PUT", "PATCH", "DELETE", "OPTIONS"},
		AllowHeaders:     []string{"Origin", "Content-Type", "Authorization"},
		ExposeHeaders:    []string{"Content-Length"},
		AllowCredentials: true,
		MaxAge:           12 * time.Hour,
	}))

	// --- Database Connection ---
	db, err := database.NewMongoConnection()
	if err != nil {
		log.Fatal("Failed to connect to database:", err)
	}

	// --- Services ---
	jwtSecret := os.Getenv("JWT_SECRET")
	if jwtSecret == "" {
		jwtSecret = "your-secret-key-change-this-in-production" // Default for development
		log.Println("Warning: Using default JWT secret. Set JWT_SECRET environment variable in production.")
	}

	jwtService := service.NewJWTService(jwtSecret)
	passwordService := service.NewPasswordService()
	apiKey := os.Getenv("GEMINI_API_KEY")
	emailService := service.NewEmailService()

	// Create the AI service.
	aiService, err := service.NewAiService()
	if err != nil {
		log.Fatal(err)
	}
	chatAiService, _ := service.NewChatAiService(apiKey)

	// --- Repositories ---
	userRepo := repository.NewUserRepository(db)
	refreshTokenRepo := repository.NewRefreshTokenRepository(db)
	passwordResetRepo := repository.NewPasswordResetRepository(db)
	chatSessionRepo := repository.NewMongoSessionRepo(db)
	chatMessageRepo := repository.NewMongoMessageRepo(db)
	learningRepo := repository.NewLearningRepository(db)

	// --- Use Cases ---
	authUsecase := usecase.NewAuthUsecase(userRepo, refreshTokenRepo, passwordResetRepo, jwtService, passwordService, emailService)
	userUsecase := usecase.NewUserUsecase(userRepo, refreshTokenRepo)
	grammer_usecase := usecase.NewGrammarUsecase(aiService)
	chat_usecase := usecase.NewChatUsecase(chatSessionRepo, chatMessageRepo, chatAiService)
	learningUsecase := usecase.NewLearningUsecase(learningRepo)

	// --- Handlers ---
	authHandler := handler.NewAuthHandler(authUsecase)
	userHandler := handler.NewUserHandler(userUsecase)
	grammer_handler := handler.NewGrammarHandler(grammer_usecase)
	chat_handler := handler.NewChatHandler(chat_usecase)
	learningHandler := handler.NewLearningHandler(learningUsecase)

	// --- Middleware ---
	authMiddleware := middleware.AuthMiddleware(jwtService)

	// --- Routes ---
	apiV1 := router.Group("/api/v1")
	{
		// Auth routes (public)
		auth := apiV1.Group("/auth")
		{
			auth.POST("/register", authHandler.Register)
			auth.POST("/login", authHandler.Login)
			auth.POST("/social", authHandler.SocialAuth)
			auth.POST("/refresh", authHandler.RefreshToken)
			auth.POST("/forgot-password", authHandler.ForgotPassword)
			auth.POST("/reset-password", authHandler.ResetPassword)

			// Protected auth routes
			auth.POST("/logout", authMiddleware, authHandler.Logout)
		}

		grammar := apiV1.Group("/grammar/check")
		{
			grammar.POST("/", authMiddleware, grammer_handler.GrammarCheck)
		}

		// --- Chat/Interview routes ---
		chatAPI := apiV1.Group("/interview")
		{
			chatAPI.POST("/start", authMiddleware, chat_handler.StartSessionHandler)
			chatAPI.GET("/question", authMiddleware, chat_handler.GetNextQuestionHandler)
			chatAPI.POST("/answer", authMiddleware, chat_handler.SubmitAnswerHandler)
			chatAPI.POST("/:session_id/end", authMiddleware, chat_handler.EndSessionHandler)

		}

		// User routes (protected)
		users := apiV1.Group("/users")
		users.Use(authMiddleware)
		{
			users.GET("/me", userHandler.GetProfile)
			users.PATCH("/me", userHandler.UpdateProfile)
			users.DELETE("/me", userHandler.DeleteAccount)
			users.POST("/me/push-token", userHandler.AddPushToken)
		}

		// Email routes (protected)

		emailGroup := apiV1.Group("/")
<<<<<<< HEAD
		_ = SetupEmailRoutes(emailGroup)
		// Learning routes (protected)
		learningRoutes := apiV1.Group("/learning")
		learningRoutes.Use(authMiddleware)
		{
			// Learning paths
			learningRoutes.GET("/paths", learningHandler.GetAllLearningPaths)
			learningRoutes.POST("/paths/:id/enroll", learningHandler.EnrollInPath)
			learningRoutes.GET("/paths/:id/progress", learningHandler.GetUserProgress)

			// Lessons
			learningRoutes.GET("/lessons/:id", learningHandler.GetLesson)
			learningRoutes.POST("/lessons/:id/complete", learningHandler.CompleteLesson)

			// Quizzes
			learningRoutes.POST("/quizzes/:id/submit", learningHandler.SubmitQuiz)
		}

=======
		SetupEmailRoutes(emailGroup)
>>>>>>> 31dd2ea5
		// Future routes for other features
		// interviews := apiV1.Group("/interviews")
		// grammar := apiV1.Group("/grammar")
		// pronunciation := apiV1.Group("/pronunciation")
<<<<<<< HEAD
=======
		// learning := apiV1.Group("/learning")

		// Free Speaking route
		SetupSpeakingRoutes(apiV1)
>>>>>>> 31dd2ea5
	}
	// Future routes for other features
	// interviews := apiV1.Group("/interviews")
	// grammar := apiV1.Group("/grammar")
	// pronunciation := apiV1.Group("/pronunciation")[]
	// learning := apiV1.Group("/learning")

	// --- Swagger ---
	router.GET("/swagger/*any", ginSwagger.WrapHandler(swaggerFiles.Handler))

	return router
}<|MERGE_RESOLUTION|>--- conflicted
+++ resolved
@@ -127,10 +127,9 @@
 		}
 
 		// Email routes (protected)
+		emailGroup := apiV1.Group("/")
+		SetupEmailRoutes(emailGroup)
 
-		emailGroup := apiV1.Group("/")
-<<<<<<< HEAD
-		_ = SetupEmailRoutes(emailGroup)
 		// Learning routes (protected)
 		learningRoutes := apiV1.Group("/learning")
 		learningRoutes.Use(authMiddleware)
@@ -148,26 +147,9 @@
 			learningRoutes.POST("/quizzes/:id/submit", learningHandler.SubmitQuiz)
 		}
 
-=======
-		SetupEmailRoutes(emailGroup)
->>>>>>> 31dd2ea5
-		// Future routes for other features
-		// interviews := apiV1.Group("/interviews")
-		// grammar := apiV1.Group("/grammar")
-		// pronunciation := apiV1.Group("/pronunciation")
-<<<<<<< HEAD
-=======
-		// learning := apiV1.Group("/learning")
-
 		// Free Speaking route
 		SetupSpeakingRoutes(apiV1)
->>>>>>> 31dd2ea5
 	}
-	// Future routes for other features
-	// interviews := apiV1.Group("/interviews")
-	// grammar := apiV1.Group("/grammar")
-	// pronunciation := apiV1.Group("/pronunciation")[]
-	// learning := apiV1.Group("/learning")
 
 	// --- Swagger ---
 	router.GET("/swagger/*any", ginSwagger.WrapHandler(swaggerFiles.Handler))
